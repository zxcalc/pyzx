# PyZX - Python library for quantum circuit rewriting 
#        and optimisation using the ZX-calculus
# Copyright (C) 2018 - Aleks Kissinger and John van de Wetering

# This program is free software: you can redistribute it and/or modify
# it under the terms of the GNU General Public License as published by
# the Free Software Foundation, either version 3 of the License, or
# (at your option) any later version.

# This program is distributed in the hope that it will be useful,
# but WITHOUT ANY WARRANTY; without even the implied warranty of
# MERCHANTABILITY or FITNESS FOR A PARTICULAR PURPOSE.  See the
# GNU General Public License for more details.

# You should have received a copy of the GNU General Public License
# along with this program.  If not, see <https://www.gnu.org/licenses/>.

from .graph.graph import Graph
from .linalg import Mat2
from .drawing import *
from .simplify import *
from .io import *
from .tensor import *
from .circuit import Circuit
from . import quantomatic
from . import generate
from . import todd
from . import linalg
from . import extract
from . import rules
from . import optimize
from . import simplify
from . import d3
<<<<<<< HEAD
from . import cnot_mapper
from . import architecture
=======
from . import tikz

if __name__ == '__main__':
    print("Please execute this as a module by running 'python -m pyzx'")
>>>>>>> ec70b0df
<|MERGE_RESOLUTION|>--- conflicted
+++ resolved
@@ -31,12 +31,9 @@
 from . import optimize
 from . import simplify
 from . import d3
-<<<<<<< HEAD
 from . import cnot_mapper
 from . import architecture
-=======
 from . import tikz
 
 if __name__ == '__main__':
-    print("Please execute this as a module by running 'python -m pyzx'")
->>>>>>> ec70b0df
+    print("Please execute this as a module by running 'python -m pyzx'")