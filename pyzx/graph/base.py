--- conflicted
+++ resolved
@@ -103,14 +103,10 @@
 		raise NotImplementedError("Not implemented on backend " + type(self).backend)
 
 	def set_type(self, vertex, t):
-<<<<<<< HEAD
-		raise NotImplementedError("Not implemented on backend" + backend)
+		raise NotImplementedError("Not implemented on backend" + type(self).backend)
 
 	def add_attribute(self,attrib_name, default=0):
-		raise NotImplementedError("Not implemented on backend" + backend)
+		raise NotImplementedError("Not implemented on backend" + type(self).backend)
 
 	def get_attribute(self, vertex, attrib_name):
-		raise NotImplementedError("Not implemented on backend" + backend)
-=======
-		raise NotImplementedError("Not implemented on backend " + type(self).backend)
->>>>>>> cf00b3c5
+		raise NotImplementedError("Not implemented on backend" + type(self).backend)