--- conflicted
+++ resolved
@@ -168,19 +168,11 @@
         else:
             g.set_inputs(new_outputs)
             g.set_outputs(new_inputs)
-<<<<<<< HEAD
         
         for e in self.edges():
             s, t = self.edge_st(e)
             self.add_edge((vtab[s], vtab[t]), self.edge_type(e))
 
-=======
-
-        etab = {e:g.edge(vtab[self.edge_s(e)],vtab[self.edge_t(e)]) for e in self.edges()}
-        g.add_edges(etab.values())
-        for e,f in etab.items():
-            g.set_edge_type(f, self.edge_type(e))
->>>>>>> 09864df1
         return g
 
     def adjoint(self) -> 'BaseGraph':
@@ -210,7 +202,6 @@
             self.set_row(v, rf)
 
 
-<<<<<<< HEAD
     # def replace_subgraph(self, left_row: FloatInt, right_row: FloatInt, replace: 'BaseGraph') -> None:
     #     """Deletes the subgraph of all nodes with rank strictly between ``left_row``
     #     and ``right_row`` and replaces it with the graph ``replace``.
@@ -255,51 +246,6 @@
     #     self.add_edges(etab.values())
     #     for e,f in etab.items():
     #         self.set_edge_type(f, replace.edge_type(e))
-=======
-    def replace_subgraph(self, left_row: FloatInt, right_row: FloatInt, replace: 'BaseGraph') -> None:
-        """Deletes the subgraph of all nodes with rank strictly between ``left_row``
-        and ``right_row`` and replaces it with the graph ``replace``.
-        The amount of nodes on the left row should match the amount of inputs of
-        the replacement graph and the same for the right row and the outputs.
-        The graphs are glued together based on the qubit index of the vertices."""
-        qleft = [v for v in self.vertices() if self.row(v)==left_row]
-        qright= [v for v in self.vertices() if self.row(v)==right_row]
-        r_inputs = replace.inputs()
-        r_outputs = replace.outputs()
-        if len(qleft) != len(r_inputs):
-            raise TypeError("Inputs do not match glueing vertices")
-        if len(qright) != len(r_outputs):
-            raise TypeError("Outputs do not match glueing vertices")
-        if set(self.qubit(v) for v in qleft) != set(replace.qubit(v) for v in r_inputs):
-            raise TypeError("Input qubit indices do not match")
-        if set(self.qubit(v) for v in qright)!= set(replace.qubit(v) for v in r_outputs):
-            raise TypeError("Output qubit indices do not match")
-
-        self.remove_vertices([v for v in self.vertices() if (left_row < self.row(v) and self.row(v) < right_row)])
-        self.remove_edges([self.edge(s,t) for s in qleft for t in qright if self.connected(s,t)])
-        rdepth = replace.depth() -1
-        for v in (v for v in self.vertices() if self.row(v)>=right_row):
-            self.set_row(v, self.row(v)+rdepth)
-
-        vtab = {}
-        for v in replace.vertices():
-            if v in r_inputs or v in r_outputs: continue
-            vtab[v] = self.add_vertex(replace.type(v),
-                                      replace.qubit(v),
-                                      replace.row(v)+left_row,
-                                      replace.phase(v),
-                                      replace.is_ground(v))
-        for v in r_inputs:
-            vtab[v] = [i for i in qleft if self.qubit(i) == replace.qubit(v)][0]
-
-        for v in r_outputs:
-            vtab[v] = [i for i in qright if self.qubit(i) == replace.qubit(v)][0]
-
-        etab = {e:self.edge(vtab[replace.edge_s(e)],vtab[replace.edge_t(e)]) for e in replace.edges()}
-        self.add_edges(etab.values())
-        for e,f in etab.items():
-            self.set_edge_type(f, replace.edge_type(e))
->>>>>>> 09864df1
 
     def compose(self, other: 'BaseGraph') -> None:
         """Inserts a graph after this one. The amount of qubits of the graphs must match.
@@ -754,128 +700,6 @@
         #edges regular edges must be added between source and target and $h-edges Hadamard edges.
         The method selectively adds or removes edges to produce that ZX diagram which would
         result from adding (#edges, #h-edges), and then removing all parallel edges using Hopf/spider laws."""
-<<<<<<< HEAD
-=======
-        add: Dict[EdgeType.Type,List[ET]] = {EdgeType.SIMPLE: [], EdgeType.HADAMARD: []} # list of edges and h-edges to add
-        new_type: Optional[EdgeType.Type]
-        remove: List = []   # list of edges to remove
-        for e,(n1,n2) in etab.items():
-            v1,v2 = self.edge_st(e)
-            t1 = self.type(v1)
-            t2 = self.type(v2)
-            conn_type = self.edge_type(e)
-            if conn_type == EdgeType.SIMPLE: n1 += 1 #and add to the relevant edge count
-            elif conn_type == EdgeType.HADAMARD: n2 += 1
-
-            if n1 + n2 <= 1: # We first deal with simple edges
-                if n1 == 1: new_type = EdgeType.SIMPLE
-                elif n2 == 1: new_type = EdgeType.HADAMARD
-                else: new_type = None
-                # self loops are allowed for W nodes. this is a hack to add self-loops using id Z spiders
-                if new_type and vertex_is_w(t1) and vertex_is_w(t2) and \
-                    (v1 == v2 or v1 == get_w_partner(self, v2)):
-                    id_1 = self.add_vertex(VertexType.Z, self.qubit(v1) + 1, self.row(v1) - 0.5)
-                    id_2 = self.add_vertex(VertexType.Z, self.qubit(v2) + 1, self.row(v2) + 0.5)
-                    add[EdgeType.SIMPLE].extend([self.edge(v1, id_1), self.edge(v2, id_2)])
-                    add[new_type].append(self.edge(id_1, id_2))
-                    continue
-            # Hence, all the other cases have some kind of parallel edge
-            elif t1 == VertexType.BOUNDARY or t2 == VertexType.BOUNDARY:
-                raise ValueError("Parallel edges to a boundary edge are not supported")
-            elif (t1 == t2 and vertex_is_zx(t1)) or \
-                (vertex_is_z_like(t1) and vertex_is_z_like(t2)): #types are ZX & equal,
-                n1 = bool(n1)            #so normal edges fuse
-                pairs, n2 = divmod(n2,2) #while hadamard edges go modulo 2
-                self.scalar.add_power(-2*pairs)
-                if n1 != 0 and n2 != 0:  #reduction rule for when both edges appear
-                    new_type = EdgeType.SIMPLE
-                    if t1 == VertexType.Z_BOX:
-                        set_z_box_label(self, v1, get_z_box_label(self, v1) * -1)
-                    else:
-                        self.add_to_phase(v1, 1)
-                    self.scalar.add_power(-1)
-                elif n1 != 0: new_type = EdgeType.SIMPLE
-                elif n2 != 0: new_type = EdgeType.HADAMARD
-                else: new_type = None
-            elif t1 != t2 and vertex_is_zx_like(t1) and vertex_is_zx_like(t2): #types are ZX & different
-                pairs, n1 = divmod(n1,2) #so normal edges go modulo 2
-                n2 = bool(n2)            #while hadamard edges fuse
-                self.scalar.add_power(-2*pairs)
-                if n1 != 0 and n2 != 0:  #reduction rule for when both edges appear
-                    new_type = EdgeType.HADAMARD
-                    if t1 == VertexType.Z_BOX:
-                        set_z_box_label(self, v1, get_z_box_label(self, v1) * -1)
-                    else:
-                        self.add_to_phase(v1, 1)
-                    self.scalar.add_power(-1)
-                elif n1 != 0: new_type = EdgeType.SIMPLE
-                elif n2 != 0: new_type = EdgeType.HADAMARD
-                else: new_type = None
-            elif t1 == VertexType.H_BOX or t2 == VertexType.H_BOX:
-                # TODO: Check scalar accuracy
-                if t1 != VertexType.H_BOX: # Ensure that the first vertex is an H-box
-                    v1,v2 = v2,v1
-                    t1,t2 = t2,t1
-                if t2 == VertexType.H_BOX: # They are both H-boxes
-                    raise ValueError("Parallel edges between H-boxes are not supported")
-                elif t2 == VertexType.Z: # Z & H-box
-                    n1 = bool(n1) # parallel regular edges collapse to single wire
-                    if n2 > 1: raise ValueError("Parallel H-edges between H-box and Z-spider are not supported")
-                    if n1 and n2:
-                        # There is no simple way to deal with a parallel H-edge and regular edge
-                        # So we simply add a 2-ary H-box to the graph
-                        r1,r2 = self.row(v1), self.row(v2)
-                        q1,q2 = self.qubit(v1), self.qubit(v2)
-                        w = self.add_vertex(VertexType.H_BOX,(q1+q2)/2,(r1+r2)/2-0.5)
-                        add[EdgeType.SIMPLE].extend([self.edge(v1,w),self.edge(v2,w)])
-                        new_type = EdgeType.SIMPLE
-                        self.scalar.add_power(-1)  # H-boxes are scaled differently than H-edges, so we compensate with 1/sqrt(2) here.
-                    elif n1: new_type = EdgeType.SIMPLE
-                    elif n2: new_type = EdgeType.HADAMARD
-                    else: new_type = None
-                elif t2 == VertexType.X:  # X & H-box
-                    n2 = bool(n2)  # parallel H-edges collapse to single wire
-                    if n1 > 1: raise ValueError("Parallel edges between H-box and X-spider are not supported")
-                    if n1 and n2:
-                        # There is no simple way to deal with a parallel H-edge and regular edge
-                        # So we simply add a 2-ary H-box to the graph
-                        r1,r2 = self.row(v1), self.row(v2)
-                        q1,q2 = self.qubit(v1), self.qubit(v2)
-                        w = self.add_vertex(VertexType.H_BOX,(q1+q2)/2,(r1+r2)/2-0.5)
-                        add[EdgeType.SIMPLE].extend([self.edge(v1,w),self.edge(v2,w)])
-                        new_type = EdgeType.SIMPLE
-                        self.scalar.add_power(-1)  # H-boxes are scaled differently than H-edges, so we compensate with 1/sqrt(2) here.
-                    elif n1: new_type = EdgeType.SIMPLE
-                    elif n2: new_type = EdgeType.HADAMARD
-                    else: new_type = None
-                else:
-                    raise ValueError("Unhandled parallel edges between nodes of type (%s,%s)" % (t1,t2))
-            elif t1 == VertexType.W_OUTPUT or t2 == VertexType.W_OUTPUT:
-                # Since we don't yet support parallel edges, we simply add identity Z spiders to hack a parallel edge
-                r1,r2 = self.row(v1), self.row(v2)
-                q1,q2 = self.qubit(v1), self.qubit(v2)
-                id_1 = self.add_vertex(VertexType.Z, (q1 + q2) / 2 - 0.2, (r1 + r2) / 2 - 0.2)
-                id_2 = self.add_vertex(VertexType.Z, (q1 + q2) / 2 + 0.2, (r1 + r2) / 2 + 0.2)
-                add[EdgeType.SIMPLE].extend([self.edge(v1, id_1), self.edge(v1, id_2)])
-                if n1 > 1:
-                    add[EdgeType.SIMPLE].extend([self.edge(id_1, v2), self.edge(id_2, v2)])
-                elif n2 > 2:
-                    add[EdgeType.HADAMARD].extend([self.edge(id_1, v2), self.edge(id_2, v2)])
-                else:
-                    add[EdgeType.SIMPLE].append(self.edge(id_1, v2))
-                    add[EdgeType.HADAMARD].append(self.edge(id_2, v2))
-                new_type = None
-            else:
-                raise ValueError("Unhandled parallel edges between nodes of type (%s,%s)" % (t1,t2))
-
-            if new_type: # The vertices should be connected, so update the graph
-                if not conn_type: #new edge added
-                    add[new_type].append(self.edge(v1,v2))
-                elif conn_type != new_type: #type of edge has changed
-                    self.set_edge_type(self.edge(v1,v2), new_type)
-            elif conn_type: #They were connected, but not anymore, so update the graph
-                remove.append(self.edge(v1,v2))
->>>>>>> 09864df1
 
         raise Exception("This method is deprecated. Use add_edge/add_edges instead.")
         # add: Dict[EdgeType.Type,List[Tuple[VT,VT]]] = {EdgeType.SIMPLE: [], EdgeType.HADAMARD: []} # list of edges and h-edges to add
